--- conflicted
+++ resolved
@@ -50,7 +50,6 @@
 import gde.data.RecordSet;
 import gde.data.TrailRecord;
 import gde.data.TrailRecordSet;
-import gde.data.HistoSet.RebuildStep;
 import gde.messages.MessageIds;
 import gde.messages.Messages;
 import gde.ui.DataExplorer;
@@ -150,15 +149,7 @@
 						}
 					}
 					doUpdateCurveSelectorTable();
-<<<<<<< HEAD
-					if ((evt.stateMask & SWT.SHIFT) == SWT.SHIFT)
-						HistoSelectorComposite.this.application.updateHistoTabs(RebuildStep.E_USER_INTERFACE, true); // go through the complete rebuild steps
-					else
-						HistoSelectorComposite.this.application.updateHistoGraphicsWindow(false); //just update the histo graphics window without updating the curve selection table
-=======
 					HistoSelectorComposite.this.application.updateHistoTabs(RebuildStep.F_FILE_CHECK, true); // ET rebuilds the graphics only if new files have been found 
-					HistoSelectorComposite.this.parent.redraw(); // ET redraws once again in the rare case if new files have been found 
->>>>>>> c589694a
 				}
 			});
 		}
@@ -181,15 +172,7 @@
 					if (HistoSelectorComposite.log.isLoggable(Level.FINEST)) HistoSelectorComposite.log.log(Level.FINEST, "curveSelectorTable.widgetSelected, event=" + evt); //$NON-NLS-1$
 					if (evt != null && evt.item != null) {
 						toggleRecordSelection((TableItem) evt.item, true, false);
-<<<<<<< HEAD
-						if ((evt.stateMask & SWT.SHIFT) == SWT.SHIFT)
-							HistoSelectorComposite.this.application.updateHistoTabs(RebuildStep.E_USER_INTERFACE, true); // go through the complete rebuild steps
-						else
-							HistoSelectorComposite.this.application.updateHistoGraphicsWindow(false); //just update the histo graphics window without updating the curve selection table
-=======
 						HistoSelectorComposite.this.application.updateHistoTabs(RebuildStep.F_FILE_CHECK, true); // ET rebuilds the graphics only if new files have been found 
-						HistoSelectorComposite.this.parent.redraw(); // ET redraws once again in the rare case if new files have been found 
->>>>>>> c589694a
 					}
 				}
 			});
@@ -248,8 +231,6 @@
 						Combo combo = (Combo) event.getSource();
 						record.setTrailTextSelectedIndex(combo.getSelectionIndex());
 						HistoSelectorComposite.this.application.updateHistoTabs(record.getOrdinal(), true);
-						if ((event.stateMask & SWT.SHIFT) == SWT.SHIFT)
-							HistoSelectorComposite.this.application.updateHistoTabs(RebuildStep.E_USER_INTERFACE, true); // go through the complete rebuild steps
 					}
 				});
 				if (record.isVisible()) {
